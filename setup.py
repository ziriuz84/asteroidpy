from setuptools import setup, find_packages

setup(
    name='AsteroidPy',
    version='0.1',
    description='A tool for asteroid observation scheduling and analysis',
    url='https://github.com/ziriuz84/asteroidpy',
    author='Sirio Negri',
    author_email='ziriuz84@gmail.com',
    license='GPL v3',
    packages=find_packages('.'),
<<<<<<< HEAD
    install_requires=['tabulate', 'requests',
                      'bs4', 'configparser', 'astropy', 'httpx', 'astroplan', 'lxml', 'astroquery'],
=======
    install_requires=['requests',
                      'bs4', 'configparser', 'astropy', 'httpx', 'astroplan', 'lxml'],
>>>>>>> 4dde9532
    classifiers=[
        'Development Status :: 1 - Planning',
        'Intended Audience :: Science/Research',
        'License :: OSI Approved :: GPL v3',
        'Operating System :: POSIX :: Linux',
        'Programming Language :: Python :: 3',
    ],
    py_modules=['configuration', 'scheduling', 'interface'],
    entry_points={
        'console_scripts': [
            'asteroidpy=asteroidpy:main'
        ],
    },
)<|MERGE_RESOLUTION|>--- conflicted
+++ resolved
@@ -9,13 +9,8 @@
     author_email='ziriuz84@gmail.com',
     license='GPL v3',
     packages=find_packages('.'),
-<<<<<<< HEAD
-    install_requires=['tabulate', 'requests',
+    install_requires=['requests',
                       'bs4', 'configparser', 'astropy', 'httpx', 'astroplan', 'lxml', 'astroquery'],
-=======
-    install_requires=['requests',
-                      'bs4', 'configparser', 'astropy', 'httpx', 'astroplan', 'lxml'],
->>>>>>> 4dde9532
     classifiers=[
         'Development Status :: 1 - Planning',
         'Intended Audience :: Science/Research',
