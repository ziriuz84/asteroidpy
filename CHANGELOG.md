--- conflicted
+++ resolved
@@ -16,20 +16,16 @@
 - Docs/Security: Add `SECURITY.md` policy
 - Fix: Make `skycoord_format` robust to invalid strings and accept colon-separated input; return original string on invalid tokens (closes #90)
 - Fix: Accept case-insensitive `coordid` in `skycoord_format` (allow 'RA'/'Dec')
-<<<<<<< HEAD
- - Fix: Apply `min_altitude` filtering in `neocp_confirmation` and expose it via the menu (closes #86)
- - tests: Add positive-path test for NEOCP confirmation including a valid object passing all filters
+- Fix: Apply `min_altitude` filtering in `neocp_confirmation` and expose it via the menu (closes #86)
+- tests: Add positive-path test for NEOCP confirmation including a valid object passing all filters
 - Fix: Make `observing_target_list_scraper` robust when the MPC page has fewer than four tables or unexpected/missing headers; return an empty list when no suitable table is found (closes #85)
 - Fix: Make `observing_target_list` skip malformed rows and unparseable times defensively
 - tests: Add coverage for no-table, wrong-headers, and malformed-row cases in observing target list scraping
- - Fix: Add robust error handling to `httpx_get`/`httpx_post`; return safe defaults on exceptions and preserve non-200 status codes; gracefully handle JSON parse failures
- - tests: Add coverage for non-200 responses and request exceptions in `httpx_get`/`httpx_post` (closes #84)
-
+- Fix: Add robust error handling to `httpx_get`/`httpx_post`; return safe defaults on exceptions and preserve non-200 status codes; gracefully handle JSON parse failures
+- tests: Add coverage for non-200 responses and request exceptions in `httpx_get`/`httpx_post` (closes #84)
 - Fix: Make `is_visible` inclusive at boundary azimuths (45/135/225/315) and correct north-sector wrap-around; compare in degrees and allow altitude ≥ threshold (closes #83)
 - tests: Add edge-case tests for boundary azimuths and equal-to-threshold altitudes in `is_visible`
-=======
 - tests: Add coverage for `object_ephemeris` invalid stepping code; default to 1-hour on unknown code (closes #87)
->>>>>>> bf599c66
 
 ### 2025-08-11
 - types: Add and refine type hints across package and configure mypy
