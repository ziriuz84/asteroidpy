--- conflicted
+++ resolved
@@ -1,15 +1,9 @@
 #!/usr/bin/env python3
 # -*- coding: utf-8 -*-
-<<<<<<< HEAD
 import asteroidpy.interface as interface
 import configparser
 import cProfile, pstats
 from configparser import ConfigParser
-=======
-import configparser
-import cProfile
-import pstats
->>>>>>> 34e4401e
 
 import asteroidpy.interface as interface
 
@@ -17,12 +11,8 @@
 
 config: ConfigParser = configparser.ConfigParser()
 
-<<<<<<< HEAD
 def main() -> None:
-=======
 
-def main():
->>>>>>> 34e4401e
     """Main function"""
     if PROFILE:
         profiler = cProfile.Profile()
